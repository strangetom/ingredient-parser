#!/usr/bin/env python3

import collections
import os
import platform
import re
import subprocess
from importlib.resources import as_file, files
from itertools import groupby, islice
from operator import itemgetter
from typing import Generator, Iterator

import nltk

SUPPORTED_LANGUAGES = ["en"]

# Regex pattern for matching a numeric range e.g. 1-2, 2-3.
RANGE_PATTERN = re.compile(r"^\d+\s*[\-]\d+$")


def consume(iterator: Iterator, n: int | None) -> None:
    """Advance the iterator n-steps ahead. If n is none, consume entirely.

    See consume from https://docs.python.org/3/library/itertools.html#itertools-recipes

    Parameters
    ----------
    iterator : Iterator
        Iterator to advance.
    n : int | None
        Number of iterations to advance by.
        If None, consume entire iterator.

    Examples
    --------
    >>> it = iter(range(10))
    >>> consume(it, 3)
    >>> next(it)
    3

    >>> it = iter(range(10))
    >>> consume(it, None)
    >>> next(it)
    StopIteration
    """
    if n is None:
        # Feed the entire iterator into a zero-length deque
        collections.deque(iterator, maxlen=0)
    else:
        # Advance to the empty slice starting at position n
        next(islice(iterator, n, n), None)


def group_consecutive_idx(idx: list[int]) -> Generator[Iterator[int], None, None]:
    """Yield groups of consecutive indices.

    Given a list of integers, yield groups of integers where the value of each in a
    group is adjacent to the previous element's value.

    Parameters
    ----------
    idx : list[int]
        List of indices

    Yields
    ------
    list[list[int]]
        List of lists, where each sub-list contains consecutive indices

    Examples
    --------
    >>> groups = group_consecutive_idx([0, 1, 2, 4, 5, 6, 8, 9])
    >>> [list(g) for g in groups]
    [[0, 1, 2], [4, 5, 6], [8, 9]]
    """
    for _, g in groupby(enumerate(idx), key=lambda x: x[0] - x[1]):
        yield map(itemgetter(1), g)


def show_model_card(lang: str = "en") -> None:
    """Open model card for specified langauge in default application.

    Parameters
    ----------
    lang : str, optional
        Selected language to open model card for.
    """
    if lang not in SUPPORTED_LANGUAGES:
        raise ValueError(f'Unsupported language "{lang}"')

    with as_file(files(__package__) / lang / f"ModelCard.{lang}.md") as p:
        if platform.system() == "Darwin":  # macOS
            subprocess.call(("open", p))
        elif platform.system() == "Windows":  # Windows
            os.startfile(p)
        else:  # linux variants
            subprocess.call(("xdg-open", p))


def download_nltk_resources() -> None:
    """Check if required nltk resources can be found and if not, download them."""
    try:
<<<<<<< HEAD
        data.find(
            "taggers/averaged_perceptron_tagger/averaged_perceptron_tagger.pickle"
        )
    except LookupError:
        print("Downloading required NLTK resource: averaged_perceptron_tagger")
        download("averaged_perceptron_tagger")
=======
        nltk.data.find(
            "taggers/averaged_perceptron_tagger_eng/averaged_perceptron_tagger_eng.classes.json"
        )
        nltk.data.find(
            "taggers/averaged_perceptron_tagger_eng/averaged_perceptron_tagger_eng.tagdict.json"
        )
        nltk.data.find(
            "taggers/averaged_perceptron_tagger_eng/averaged_perceptron_tagger_eng.weights.json"
        )
    except LookupError:
        print("Downloading required NLTK resource: averaged_perceptron_tagger_eng")
        nltk.download("averaged_perceptron_tagger_eng")
>>>>>>> 18abc6fb


def is_float(value: str) -> bool:
    """Check if the value can be converted to a float.

    Parameters
    ----------
    value : str
        Value to check

    Returns
    -------
    bool
        True if the value can be converted to float, else False

    Examples
    --------
    >>> is_float("3")
    True

    >>> is_float("2.5")
    True

    >>> is_float("1-2")
    False
    """
    try:
        _ = float(value)
        return True
    except ValueError:
        return False


def is_range(value: str) -> bool:
    """Check if the value is a range e.g. 100-200.

    Parameters
    ----------
    value : str
        Value to check

    Returns
    -------
    bool
        True if the value is a range, else False

    Examples
    --------
    >>> is_range("1-2")
    True

    >>> is_float("100-500")
    True

    >>> is_float("1")
    False
    """
    return RANGE_PATTERN.match(value) is not None<|MERGE_RESOLUTION|>--- conflicted
+++ resolved
@@ -100,14 +100,6 @@
 def download_nltk_resources() -> None:
     """Check if required nltk resources can be found and if not, download them."""
     try:
-<<<<<<< HEAD
-        data.find(
-            "taggers/averaged_perceptron_tagger/averaged_perceptron_tagger.pickle"
-        )
-    except LookupError:
-        print("Downloading required NLTK resource: averaged_perceptron_tagger")
-        download("averaged_perceptron_tagger")
-=======
         nltk.data.find(
             "taggers/averaged_perceptron_tagger_eng/averaged_perceptron_tagger_eng.classes.json"
         )
@@ -120,7 +112,6 @@
     except LookupError:
         print("Downloading required NLTK resource: averaged_perceptron_tagger_eng")
         nltk.download("averaged_perceptron_tagger_eng")
->>>>>>> 18abc6fb
 
 
 def is_float(value: str) -> bool:
